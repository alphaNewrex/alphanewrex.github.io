--- conflicted
+++ resolved
@@ -30,11 +30,8 @@
 
 ## Project Strucutre
 
-<<<<<<< HEAD
-```php
-=======
+
 ``` php
->>>>>>> d113ce86
 ├── src/
 │   ├── components/
 │   │   ├── cs/
@@ -170,8 +167,6 @@
 ---
 ```
 
-<<<<<<< HEAD
-=======
 ### Pages
 
 #### Blog
@@ -186,7 +181,6 @@
 
 The `[slug].astro` is the base route for every blog post, you can customize the page layout or behaviour, by default uses `content/blog` for content collection and `PostLayout` as layout.
 
->>>>>>> d113ce86
 #### Shop
 
 Add your `md` item in the `/pages/shop/` folder.
@@ -251,9 +245,6 @@
 
 ## License
 
-<<<<<<< HEAD
-Astro Modern Personal Website is licensed under the MIT license — see the [LICENSE](https://github.com/manuelernestog/astro-modern-personal-website/blob/main/LICENSE) file for details.
-=======
 Astro Modern Personal Website is licensed under the MIT license — see the [LICENSE](https://github.com/manuelernestog/astro-modern-personal-website/blob/main/LICENSE) file for details.
 
 ## Contributors
@@ -262,6 +253,4 @@
   <img src="https://contrib.rocks/image?repo=manuelernestog/astro-modern-personal-website" />
 </a>
 
-Made with [contrib.rocks](https://contrib.rocks).
-
->>>>>>> d113ce86
+Made with [contrib.rocks](https://contrib.rocks).