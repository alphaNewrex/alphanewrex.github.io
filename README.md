# Astrofy | Personal Porfolio Website Template

![Astrofy | Personal Porfolio Website Template](public/social_img.png)

<<<<<<< HEAD
Modern Personal Website Template with Project Section, CV Section, Paginated Blog, RSS Feed, SEO Friendly, Visual themes and Responsive Design for Astro framework.
=======
Astrofy is a free and open-source template for your Personal Portfolio Website built with Astro and TailwindCSS. Create in minutes a website with Blog, CV, Project Section, Store and RSS Feed.
>>>>>>> b875f821

## Demo

View a live demo of [Astrofy](https://astrofy.astrofy-template.app/)

## Installation

Run the following command in your terminal

```bash
npm install
```

Once the packages are installed you are ready to run astro. Astro comes with a built-in development server that has everything you need for project development. The astro dev command will start the local development server so that you can see your new website in action for the very first time.

```bash
npm run dev
```

## Tech Stack

- [Astro](https://astro.build)
- [tailwindcss](https://tailwindcss.com/)
- [DaisyUI](https://daisyui.com/)

## Project Structure

```php
├── src/
│   ├── components/
│   │   ├── cs/
│   │   │   ├── TimeLine
│   │   ├── BaseHead.astro
│   │   ├── Card.astro
│   │   ├── Footer.astro
│   │   ├── Header.astro
│   │   └── HorizontalCard.astro
│   │   └── SideBar.astro
│   │   └── SideBarMenu.astro
│   │   └── SideBarFooter.astro
│   ├── content/
│   │   ├── blog/
│   │   │   ├── post1.md
│   │   │   ├── post2.md
│   │   │   └── post3.md
│   │   ├── store/
│   │   │   ├── item1.md
│   │   │   ├── item2.md
│   ├── layouts/
│   │   └── BaseLayout.astro
│   │   └── PostLayout.astro
│   └── pages/
│   │   ├── blog/
│   │   │   ├── [...page].astro
│   │   │   ├── [slug].astro
│   │   └── cv.astro
│   │   └── index.astro
│   │   └── projects.astro
│   │   └── rss.xml.js
│   └── styles/
│       └── global.css
├── public/
│   ├── favicon.svg
│   └── social-image.png
│   └── sprofile.jpg
│   └── social_img.webp
├── astro.config.mjs
├── tailwind.config.cjs
├── package.json
└── tsconfig.json
```

### Components usage

#### Layout Components

The `BaseHead`, `Footer`, `Header` and `SideBar` components are already included in the layout system. To change the website content you can edit the content of this components.

##### SideBar

In the Sidebar you can change your profilePicture, links to all your website pages and your social icons.

You can change your avatar shape using [mask classes](https://daisyui.com/components/mask/).

The used social-icons are SVG form [BoxIcons](https://boxicons.com/) pack. You can replace the icons in the `SideBarFooter` component

To add a new page in the sidebar go to `SideBarMenu` component.

```
<li><a class="py-3 text-base" id="home" href="/">Home</a></li>
    
```

**Note**: In order to change the sidebar menu's active item, you need to setup the prop `sideBarActiveItemID` in the `BaseLayout` componenet of your new page and add that id to the link in the `SideBarMenu`

#### TimeLine

The timeline components are used to conform the CV.

```html
<div class="time-line-container">
  <TimeLineElement
    title="Element Title"
    subtitle="Subtitle"
  >
      Content that can contain <div>divs</div> and <span>anything else you want</span>.
  </TimeLineElement>
  ...
</div>
```

#### Card & HorizontalCard

```html
<HorizontalCard title="Card Title" img="imge_url" desc="Description" url="Link
URL" target="Optional link target (_blank default)" badge="Optional badge"
tags={['Array','of','tags']} />
```

#### HorizontalCard Shop Item

This compoenet is already included in the Store layout of the template. In case you want to use it in other place this are the props.

```html
<HorizontalShopItem
  title="Item Title"
  img="imge_url"
  desc="Item description"
  pricing="current_price"
  oldPricing="old_price"
  checkoutUrl="external store checkout url"
  badge="Optional badge"
  url="item details url"
  custom_link="Custom link url"
  custom_link_label="Cutom link btn label"
  target="Optional link target (_self default)"
/>
```

### Layouts

Include `BaseLayout` in each page you add and `PostLayout` to your post pages.

### Content

You can add a [content collection](https://docs.astro.build/en/guides/content-collections/) in `/content/' folder, you will need add it at config.ts.

#### config.ts

Where you need to define your content collections, we define our content schemas too.

#### Blog

Add your `md` blog post in the `/content/blog/` folder.

##### Post format

Add code with this format in the top of each post file.

```
---
title: "Post Title"
description: "Description"
pubDate: "Post date format(Sep 10 2022)"
heroImage: "Post Hero Image URL"
---
```

### Pages

#### Blog

Blog uses Astro's content collection to query post's `md`.

##### [page].astro

The `[page].astro` is the route to work with the paginated post list. You can change there the number of items listed for each page and the pagination button labels.

##### [slug].astro

The `[slug].astro` is the base route for every blog post, you can customize the page layout or behaviour, by default uses `content/blog` for content collection and `PostLayout` as layout.

#### Shop

Add your `md` item in the `/pages/shop/` folder.

##### [page].astro

The `[page].astro` is the route to work with the paginated item list. You can change there the number of items listed for each page and the pagination button labels. The shop will render all `.md` files you incle inside this folder.

##### Item format

Add code with this format in the top of each item file.

```js
---
title: "Demo Item 1"
description: "Item description"
heroImage: "Item img url"
details: true // show or hide details btn
custom_link_label: "Custom btn link label"
custom_link: "Custom btn link"
pubDate: "Sep 15 2022"
pricing: "$15"
oldPricing: "$25.5"
badge: "Featured"
checkoutUrl: "https://checkouturl.com/"
---
```

#### Static pages

The other pages inlcuded in the template are static pages. The `index` page belong to the root page. You can add your pages directly in the `/pages` folder and then add a link to that pages in the `sidebar` component.

Feel free to modify the content included in the pages that the template contains or add the ones you need.

### Theming

For change the template theme change the `data-theme` atribute of the `<html>` tag in `BaseLayout.astro` file.

You can chose among 30 themes available or create your custom theme. See themes available [here](https://daisyui.com/docs/themes/).

## Sitemap

The Sitemap is generated automatically when you build your website in the root of the domain. Please update the `robots.txt` file in the public folder with your site name URL for the Sitemap.

## Deploy

You can deploy your site on your favorite static hosting service such as Vercel, Netlify, GitHub Pages, etc.

The configuration for the deployment varies depending on the platform where you are going to do it. See the [official Astro information](https://docs.astro.build/en/guides/deploy/) to deploy your website.

> **⚠️ CAUTION** </br>
> The Blog pagination of this template is implemented using dynamic route parameters in its filename and for now this format is incompatible with SSR deploy configs, so please use the default static deploy options for your deployments.

## Contributing

Suggestions and pull requests are welcomed! Feel free to open a discussion or an issue for a new feature request or bug.

One of the best ways of contribute is to grab a [bug report or feature suggestion](https://github.com/manuelernestog/astrofy/issues) that has been marked `accepted` and dig in.

Please be wary of working on issues _not_ marked as `accepted`. Just because someone has created an issue doesn't mean we'll accept a pull request for it.

## License

Astrofy is licensed under the MIT license — see the [LICENSE](https://github.com/manuelernestog/astrofy/blob/main/LICENSE) file for details.

## Contributors

<a href="https://github.com/manuelernestog/astrofy/graphs/contributors">
  <img src="https://contrib.rocks/image?repo=manuelernestog/astrofy" />
</a>

Made with [contrib.rocks](https://contrib.rocks).<|MERGE_RESOLUTION|>--- conflicted
+++ resolved
@@ -2,11 +2,7 @@
 
 ![Astrofy | Personal Porfolio Website Template](public/social_img.png)
 
-<<<<<<< HEAD
-Modern Personal Website Template with Project Section, CV Section, Paginated Blog, RSS Feed, SEO Friendly, Visual themes and Responsive Design for Astro framework.
-=======
 Astrofy is a free and open-source template for your Personal Portfolio Website built with Astro and TailwindCSS. Create in minutes a website with Blog, CV, Project Section, Store and RSS Feed.
->>>>>>> b875f821
 
 ## Demo
 
@@ -97,7 +93,7 @@
 
 ```
 <li><a class="py-3 text-base" id="home" href="/">Home</a></li>
-    
+
 ```
 
 **Note**: In order to change the sidebar menu's active item, you need to setup the prop `sideBarActiveItemID` in the `BaseLayout` componenet of your new page and add that id to the link in the `SideBarMenu`
@@ -108,11 +104,10 @@
 
 ```html
 <div class="time-line-container">
-  <TimeLineElement
-    title="Element Title"
-    subtitle="Subtitle"
-  >
-      Content that can contain <div>divs</div> and <span>anything else you want</span>.
+  <TimeLineElement title="Element Title" subtitle="Subtitle">
+    Content that can contain
+    <div>divs</div>
+    and <span>anything else you want</span>.
   </TimeLineElement>
   ...
 </div>
