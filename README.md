--- conflicted
+++ resolved
@@ -70,13 +70,13 @@
 └── tsconfig.json
 ```
 
-## Components usage
-
-### Layout Components
+### Components usage
+
+#### Layout Components
 
 The `BaseHead`, `Footer`, `Header` and `SideBar` components are already included in the layout sistem. To change the website content you can edit the content of this componenets.
 
-#### SideBar
+##### SideBar
 
 In the Sidebar you can change the links to all your website pages. 
 
@@ -84,7 +84,7 @@
 
 The used social-icons are SVG form [BoxIcons](https://boxicons.com/) pack.
 
-### TimeLine
+#### TimeLine
 
 The timeline components are used to conform the CV.
 
@@ -99,7 +99,7 @@
 </div>
 ```
 
-### Card & HorizontalCard
+#### Card & HorizontalCard
 ``` html
    <HorizontalCard
       title="Card Title"
@@ -135,21 +135,17 @@
 
 Include `BaseLayout` in each page you add and `PostLayout` to your post pages.
 
-## Pages
-
-### Blog
+### Pages
+
+#### Blog
 
 Add your `md` blog post in the `/pages/blog/` folder.
 
-<<<<<<< HEAD
 ##### [page].astro
-=======
-### [page].astro
->>>>>>> 87bab902
 
 The `[page].astro` is the route to work with the paginated post list. You can change there the number of items listed for each page and the pagination button labels.
 
-#### Post format
+##### Post format
 Add code with this format in the top of each post file.
 ```
 ---
@@ -160,7 +156,6 @@
 heroImage: "Post Hero Image URL"
 ---
 ```
-<<<<<<< HEAD
 #### Shop
 
 Add your `md` item in the `/pages/shop/` folder.
@@ -188,15 +183,12 @@
 ---
 ```
 #### Static pages
-=======
-### Static pages
->>>>>>> 87bab902
 
 The other pages inlcuded in the template are static pages. The `index` page belong to the root page. You can add your pages directly in the `/pages` folder and then add a link to that pages in the `sidebar` component.
 
 Feel free to modify the content included in the pages that the template contains or add the ones you need.
 
-## Theming
+### Theming
 
 For change the template theme change the `data-theme` atribute of the `<html>` tag in `BaseLayout.astro` file. 
 
