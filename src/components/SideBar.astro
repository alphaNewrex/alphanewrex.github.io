--- conflicted
+++ resolved
@@ -21,12 +21,8 @@
       <li><a href="/">Home</a></li>
       <li><a href="/projects">Projects</a></li>
       <li><a href="/store/1">Store</a></li>
-<<<<<<< HEAD
       <li><a href="/services">Services</a></li>
-      <li><a href="/blog/1">Blog</a></li>
-=======
       <li><a href="/blog/">Blog</a></li>
->>>>>>> d113ce86
       <li><a href="/cv">CV</a></li>
       <li>
         <a href="https://manuelernestog.github.io/paylink/" target="_blank"
